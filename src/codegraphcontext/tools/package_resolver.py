# src/codegraphcontext/tools/package_resolver.py
import importlib
import stdlibs
from pathlib import Path
import subprocess
from typing import Optional

from ..utils.debug_log import debug_log

def _get_python_package_path(package_name: str) -> Optional[str]:
    """
    Finds the local installation path of a Python package.
    """
    try:
        debug_log(f"Getting local path for Python package: {package_name}")
        module = importlib.import_module(package_name)
        if hasattr(module, '__file__') and module.__file__:
            module_file = Path(module.__file__)
            if module_file.name == '__init__.py':
                return str(module_file.parent)
            elif package_name in stdlibs.module_names:
                return str(module_file)
            else:
                return str(module_file.parent)
        elif hasattr(module, '__path__'):
            if isinstance(module.__path__, list) and module.__path__:
                return str(Path(module.__path__[0]))
            else:
                return str(Path(str(module.__path__)))
        return None
    except ImportError:
        return None
    except Exception as e:
        debug_log(f"Error getting local path for {package_name}: {e}")
        return None

def _get_npm_package_path(package_name: str) -> Optional[str]:
    """
    Finds the local installation path of a Node.js package using `npm root`.
    """
    try:
        debug_log(f"Getting local path for npm package: {package_name}")
        local_path = Path(f"./node_modules/{package_name}")
        if local_path.exists():
            return str(local_path.resolve())

        result = subprocess.run(["npm", "root", "-g"], capture_output=True, text=True)
        if result.returncode == 0:
            global_root = result.stdout.strip()
            package_path = Path(global_root) / package_name
            if package_path.exists():
                return str(package_path.resolve())
        return None
    except Exception as e:
        debug_log(f"Error getting npm package path for {package_name}: {e}")
        return None

<<<<<<< HEAD
def _get_java_package_path(package_name: str) -> Optional[str]:
    """
    Finds the local installation path of a Java package (JAR).
    Searches in Maven and Gradle cache directories.
    
    Args:
        package_name: Package name in format "groupId:artifactId" (e.g., "com.google.code.gson:gson")
                     or just "artifactId" for simple search.
    """
    try:
        debug_log(f"Getting local path for Java package: {package_name}")
        
        # Parse package name - expect format "groupId:artifactId" or just "artifactId"
        if ':' in package_name:
            group_id, artifact_id = package_name.split(':', 1)
            # Convert group_id dots to path separators (e.g., com.google.gson -> com/google/gson)
            group_path = group_id.replace('.', '/')
        else:
            # If only artifact_id provided, search for it
            artifact_id = package_name
            group_path = None
        
        search_paths = []
        
        # Maven repository (~/.m2/repository)
        maven_repo = Path.home() / ".m2" / "repository"
        if maven_repo.exists():
            if group_path:
                # Search for specific group/artifact
                package_path = maven_repo / group_path / artifact_id
                if package_path.exists():
                    # Find the latest version directory
                    version_dirs = [d for d in package_path.iterdir() if d.is_dir()]
                    if version_dirs:
                        # Sort by name (assumes semantic versioning) and get the latest
                        latest_version = sorted(version_dirs, key=lambda x: x.name)[-1]
                        return str(latest_version.resolve())
            else:
                # Search for artifact_id in the entire Maven repo
                search_paths.append(maven_repo)
        
        # Gradle cache (~/.gradle/caches/modules-2/files-2.1)
        gradle_cache = Path.home() / ".gradle" / "caches" / "modules-2" / "files-2.1"
        if gradle_cache.exists():
            if group_path:
                group_id_full = group_id if ':' in package_name else None
                if group_id_full:
                    package_path = gradle_cache / group_id_full / artifact_id
                    if package_path.exists():
                        # Find the latest version directory
                        version_dirs = [d for d in package_path.iterdir() if d.is_dir()]
                        if version_dirs:
                            latest_version = sorted(version_dirs, key=lambda x: x.name)[-1]
                            # Gradle stores files in hash subdirectories
                            hash_dirs = [d for d in latest_version.iterdir() if d.is_dir()]
                            if hash_dirs:
                                return str(hash_dirs[0].resolve())
            else:
                search_paths.append(gradle_cache)
        
        # If group_path wasn't provided or not found, search in the cache directories
        if not group_path or search_paths:
            for base_path in search_paths:
                for jar_file in base_path.rglob(f"*{artifact_id}*.jar"):
                    return str(jar_file.parent.resolve())
        
        # Check local lib directories
        local_lib_paths = [
            Path("./lib"),
            Path("./libs"),
            Path("/usr/local/lib/java"),
            Path("/opt/java/lib"),
        ]
        
        for lib_path in local_lib_paths:
            if not lib_path.exists():
                continue
            
            # Look for JAR files matching the artifact name
            for jar_file in lib_path.glob(f"*{artifact_id}*.jar"):
                return str(jar_file.resolve())
        
        return None
    except Exception as e:
        debug_log(f"Error getting Java package path for {package_name}: {e}")
=======
def _get_c_package_path(package_name: str) -> Optional[str]:
    """
    Finds the local installation path of a C package.
    """
    try:
        debug_log(f"Getting local path for C package: {package_name}")
        
        # Try using pkg-config to find the package
        try:
            result = subprocess.run(
                ["pkg-config", "--variable=includedir", package_name],
                capture_output=True,
                text=True,
                timeout=5
            )
            if result.returncode == 0 and result.stdout.strip():
                include_dir = Path(result.stdout.strip())
                package_path = include_dir / package_name
                if package_path.exists():
                    return str(package_path.resolve())
                if include_dir.exists():
                    return str(include_dir.resolve())
        except (subprocess.TimeoutExpired, FileNotFoundError):
            debug_log(f"pkg-config not available or timed out for {package_name}")
        
        # Search in standard system include directories
        common_include_paths = [
            "/usr/include",
            "/usr/local/include",
            "/opt/homebrew/include",
            "/opt/local/include",
            Path.home() / ".local" / "include",
        ]
        
        for base_path in common_include_paths:
            base_path = Path(base_path)
            if not base_path.exists():
                continue
            
            # Check if package exists as a directory
            package_dir = base_path / package_name
            if package_dir.exists() and package_dir.is_dir():
                return str(package_dir.resolve())
            
            # Check for header files with package name
            header_file = base_path / f"{package_name}.h"
            if header_file.exists():
                return str(header_file.resolve())
        
        # Check current directory for local installations
        local_package = Path(f"./{package_name}")
        if local_package.exists():
            return str(local_package.resolve())
        
        return None
    except Exception as e:
        debug_log(f"Error getting C package path for {package_name}: {e}")
>>>>>>> 80f2cf9b
        return None

def get_local_package_path(package_name: str, language: str) -> Optional[str]:
    """
    Dispatches to the correct package path finder based on the language.
    """
    finders = {
        "python": _get_python_package_path,
        "javascript": _get_npm_package_path,
<<<<<<< HEAD
        "java": _get_java_package_path,
=======
        "c": _get_c_package_path,
>>>>>>> 80f2cf9b
    }
    finder = finders.get(language)
    if finder:
        return finder(package_name)
    return None<|MERGE_RESOLUTION|>--- conflicted
+++ resolved
@@ -55,7 +55,6 @@
         debug_log(f"Error getting npm package path for {package_name}: {e}")
         return None
 
-<<<<<<< HEAD
 def _get_java_package_path(package_name: str) -> Optional[str]:
     """
     Finds the local installation path of a Java package (JAR).
@@ -141,7 +140,6 @@
         return None
     except Exception as e:
         debug_log(f"Error getting Java package path for {package_name}: {e}")
-=======
 def _get_c_package_path(package_name: str) -> Optional[str]:
     """
     Finds the local installation path of a C package.
@@ -199,7 +197,6 @@
         return None
     except Exception as e:
         debug_log(f"Error getting C package path for {package_name}: {e}")
->>>>>>> 80f2cf9b
         return None
 
 def get_local_package_path(package_name: str, language: str) -> Optional[str]:
@@ -209,11 +206,8 @@
     finders = {
         "python": _get_python_package_path,
         "javascript": _get_npm_package_path,
-<<<<<<< HEAD
         "java": _get_java_package_path,
-=======
         "c": _get_c_package_path,
->>>>>>> 80f2cf9b
     }
     finder = finders.get(language)
     if finder:
